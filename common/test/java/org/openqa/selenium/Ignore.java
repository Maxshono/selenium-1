/*
Copyright 2007-2009 WebDriver committers
Copyright 2007-2009 Google Inc.

Licensed under the Apache License, Version 2.0 (the "License");
you may not use this file except in compliance with the License.
You may obtain a copy of the License at

     http://www.apache.org/licenses/LICENSE-2.0

Unless required by applicable law or agreed to in writing, software
distributed under the License is distributed on an "AS IS" BASIS,
WITHOUT WARRANTIES OR CONDITIONS OF ANY KIND, either express or implied.
See the License for the specific language governing permissions and
limitations under the License.
*/

package org.openqa.selenium;

import java.lang.annotation.ElementType;
import java.lang.annotation.Retention;
import java.lang.annotation.RetentionPolicy;
import java.lang.annotation.Target;

@Retention(RetentionPolicy.RUNTIME)
@Target(ElementType.METHOD)
public @interface Ignore {

  public static enum Driver {
<<<<<<< HEAD
    ALL, HTMLUNIT, IE, FIREFOX, REMOTE, IPHONE
=======
    ALL, HTMLUNIT, IE, FIREFOX, REMOTE, IPHONE, CHROME, CHROME_NON_WINDOWS
>>>>>>> 2356c932
  }

  Driver[] value() default { Driver.ALL };

  String reason() default ("Not implemented in driver yet");
}<|MERGE_RESOLUTION|>--- conflicted
+++ resolved
@@ -27,11 +27,7 @@
 public @interface Ignore {
 
   public static enum Driver {
-<<<<<<< HEAD
-    ALL, HTMLUNIT, IE, FIREFOX, REMOTE, IPHONE
-=======
     ALL, HTMLUNIT, IE, FIREFOX, REMOTE, IPHONE, CHROME, CHROME_NON_WINDOWS
->>>>>>> 2356c932
   }
 
   Driver[] value() default { Driver.ALL };
